﻿(*
* TinyML
* Typing.fs: typing algorithms
*)

module TinyML.Typing

open Ast
open System.Collections.Generic

let type_error fmt = throw_formatted TypeError fmt

exception CompositionError of string

exception UnificationError of string

let mutable type_variable_index = 0

let create_type_variable () = 
    type_variable_index <- type_variable_index + 1
    TyVar type_variable_index

type subst = (tyvar * ty) list

let mutable tyvar_counter = 0

let generate_tyvar () =
    tyvar_counter <- tyvar_counter + 1
    TyVar(tyvar_counter)

let rec is_typevar_into_type type_var t =
    let rec is_inner = is_typevar_into_type type_var

    match t with
    | TyVar name when type_var = name -> true
    | TyArrow(t1, t2) -> is_inner t1 || is_inner t2
    | TyTuple(head :: tail) -> is_inner head || is_inner (TyTuple tail)
    | _ -> false

<<<<<<< HEAD

=======
let rec apply_subst (t: ty) (s: subst) : ty =
    match t with
    | TyName _ -> t
    | TyVar type_var ->
        try 
            s |> List.find (fun (subst_ty_var, _) -> subst_ty_var = type_var) |> snd
        with :? KeyNotFoundException -> t
    | TyArrow(t1, t2) -> TyArrow(apply_subst t1 s, apply_subst t2 s)
    | TyTuple l -> TyTuple(l |> List.map (fun elm -> apply_subst elm s))
>>>>>>> 09531dd5

// TODO implement this
let compose_subst (s1: subst) (s2: subst) : subst =

    // application of the first one to the codomain of the second one
    let composed_subst = 
        (List.map (fun (type_var, t) -> (type_var, apply_subst t s1)) s2)
        @ s1
        |> List.distinct

    let conflicts =
        List.allPairs composed_subst composed_subst
        |> List.tryFind (fun (sub1, sub2) -> fst sub1 = fst sub2 && snd sub1 <> snd sub2)

    match conflicts with
    | Some ((tyvar, tau1), (_, tau2)) -> raise (CompositionError (sprintf "Error while compose substitutions. Variable type %s maps to type %s and %s" (pretty_ty (TyVar tyvar)) (pretty_ty tau1) (pretty_ty tau2)))
    | None -> ()

    // search for circularity
    let circularity = 
        composed_subst |> List.tryFind (fun(type_var, t)-> is_typevar_into_type type_var t)

    match circularity with
    | Some (type_var, t) -> raise (CompositionError (sprintf "Circularity found during composition: type variable %s maps to type %s" (pretty_ty (TyVar type_var)) (pretty_ty t)))
    | None -> ()

    composed_subst

let ($) = compose_subst

let ($) = compose_subst

let rec unify (t1: ty) (t2: ty) : subst =
    match t1, t2 with
    | TyName c1, TyName c2 when c1 = c2 -> []
    | TyVar type_var, t
    | t, TyVar type_var -> (type_var, t) :: []
    | TyArrow(t1, t2), TyArrow(t3, t4) -> (unify t1 t3) $ (unify t2 t4)
    | TyTuple(t1 :: tail), TyTuple(t1' :: tail') -> (unify t1 t1') $ (unify (TyTuple tail) (TyTuple tail'))
<<<<<<< HEAD
    | _ -> raise (UnificationError(sprintf "Error while unify, some types are incoherent each other, %O - %O" t1 t2))

// TODO implement this
let rec apply_subst (t: ty) (substitutions: subst) : ty =
    match t with
    | TyName constant_type -> TyName constant_type
    | TyVar type_var ->
        let t = List.tryFind (fun elm -> fst elm = type_var) substitutions

        match t with
        | Some s -> snd s
        | None -> TyVar type_var
    | TyArrow(t1, t2) -> TyArrow(apply_subst t1 substitutions, apply_subst t2 substitutions)
    | TyTuple l -> TyTuple(l |> List.map (fun elm -> apply_subst elm substitutions))

=======
    | _ -> raise (UnificationError "Error while unify, some types are incoherent each other")

>>>>>>> 09531dd5

// TODO implement this
let rec freevars_ty t =
    match t with
    | TyName _ -> Set.empty
    | TyVar type_var -> Set.empty.Add(type_var)
    | TyArrow(t1, t2) -> Set.union (freevars_ty t1) (freevars_ty t2)
    | TyTuple(head :: tail) -> Set.union (freevars_ty head) (freevars_ty (TyTuple tail))
    | TyTuple [] -> Set.empty

// TODO implement this
let freevars_scheme (Forall(tvs, t)) = Set.difference (freevars_ty t) tvs

// TODO implement this
let rec freevars_scheme_env (env: scheme env) =
    // env : (string * (Set<tyvar> * ty)) list
    match env with
    | head_scheme :: tail -> Set.union (freevars_scheme (snd head_scheme)) (freevars_scheme_env tail)
    | [] -> Set.empty
 
let gen env ty =
    Forall(freevars_ty ty - freevars_scheme_env env, ty)

// basic environment: add builtin operators at will
//

let inst (Forall(free_var, t)) =  
    let polymorphic_var_subst =
        free_var
        |> Set.toList
        |> List.map (fun var -> (var, create_type_variable ()))
    apply_subst t polymorphic_var_subst

let rec apply_subst_scheme (Forall(tyvar, ty)) (subst: subst) = 
    let theta' = List.filter (fun (scheme_tyvar: tyvar, _) -> not (Set.contains scheme_tyvar tyvar)) subst
    Forall(tyvar, apply_subst ty theta')

let rec apply_subst_env (env: scheme env) (subst: subst) =
    env |> List.map (fun (id, schema) -> (id, apply_subst_scheme schema subst))

let gamma0 =
    [ ("+", TyArrow(TyInt, TyArrow(TyInt, TyInt)))
      ("-", TyArrow(TyInt, TyArrow(TyInt, TyInt)))
      ("*", TyArrow(TyInt, TyArrow(TyInt, TyInt)))
      ("/", TyArrow(TyInt, TyArrow(TyInt, TyInt)))
      ("<", TyArrow(TyInt, TyArrow(TyInt, TyBool))) ]

let binary_operators = 
    [ ("+", [ (TyInt, TyInt, TyInt); (TyFloat, TyFloat, TyFloat); (TyString, TyString, TyString) ])
      ("-", [ (TyInt, TyInt, TyInt); (TyFloat, TyFloat, TyFloat) ])
      ("*", [ (TyInt, TyInt, TyInt); (TyFloat, TyFloat, TyFloat) ])
      ("/", [ (TyInt, TyInt, TyInt); (TyFloat, TyFloat, TyFloat) ])
      ("%", [ (TyInt, TyInt, TyInt) ])
      ("=", [ (TyInt, TyInt, TyBool); (TyFloat, TyFloat, TyBool); (TyChar, TyChar, TyBool); (TyString, TyString, TyBool); (TyUnit, TyUnit, TyBool); (TyBool,TyBool, TyBool) ])
      ("<", [ (TyInt, TyInt, TyBool); (TyFloat, TyFloat, TyBool); (TyChar, TyChar, TyBool); (TyString, TyString, TyBool); (TyUnit, TyUnit, TyBool); (TyBool,TyBool, TyBool) ])
      ("<=", [ (TyInt, TyInt, TyBool); (TyFloat, TyFloat, TyBool); (TyChar, TyChar, TyBool); (TyString, TyString, TyBool); (TyUnit, TyUnit, TyBool); (TyBool,TyBool, TyBool) ])
      (">", [ (TyInt, TyInt, TyBool); (TyFloat, TyFloat, TyBool); (TyChar, TyChar, TyBool); (TyString, TyString, TyBool); (TyUnit, TyUnit, TyBool); (TyBool,TyBool, TyBool) ])
      (">=", [ (TyInt, TyInt, TyBool); (TyFloat, TyFloat, TyBool); (TyChar, TyChar, TyBool); (TyString, TyString, TyBool); (TyUnit, TyUnit, TyBool); (TyBool,TyBool, TyBool) ])
      ("<>", [ (TyInt, TyInt, TyBool); (TyFloat, TyFloat, TyBool); (TyChar, TyChar, TyBool); (TyString, TyString, TyBool); (TyUnit, TyUnit, TyBool); (TyBool,TyBool, TyBool) ])
      ("and", [ (TyBool, TyBool, TyBool) ])
      ("or", [ (TyBool, TyBool, TyBool) ]) ]

let unary_operators = 
    [ ("not", [ (TyBool, TyBool) ])
      ("-", [ (TyInt, TyInt); (TyFloat, TyFloat) ]) ]

// type inference
//

let rec typeinfer_expr (env: scheme env) (e: expr) : ty * subst =
    match e with
    | Lit(LInt _) -> TyInt, []
    | Lit(LBool _) -> TyBool, []
    | Lit(LFloat _) -> TyFloat, []
    | Lit(LString _) -> TyString, []
    | Lit(LChar _) -> TyChar, []
    | Lit LUnit -> TyUnit, []

    | Var(identifier) -> 
        try 
            let var = lookup env identifier
            inst var, []
        with :? KeyNotFoundException -> unexpected_error "typeinfer_expr: variable identifier is not defined (%s)" identifier

    | App(left_expression, right_expression) -> 
        printf "Infering type for application"
        let tau1, theta1 = typeinfer_expr env left_expression
        let tau2, theta2= typeinfer_expr (apply_subst_env env theta1) right_expression
        let type_var = create_type_variable ()
        let theta3 = unify tau1 (TyArrow(tau2, type_var))
        (apply_subst type_var theta3, theta3 $ theta2)

    | BinOp(e1, operator, e2) ->
        let tau1, theta1 = typeinfer_expr env e1
        let tau2, theta2 = typeinfer_expr env e2

        try 
            let _, operation_types = List.find (fun (op, _) -> op = operator) binary_operators
            try 
                let left_ty, right_ty, res_ty = 
                    match (tau1, tau2) with 
                    // check if the operator is defined for the two types
                    | (TyName _, TyName _) -> List.find (fun (left_ty, right_ty, _) -> ((left_ty = tau1) && (right_ty = tau2))) operation_types
                    // check if the operator is defined for the right type so the algorithm can infer the left type
                    | (TyVar _, TyName _) -> List.find (fun (_, right_ty, _) -> tau2 = right_ty) operation_types
                    // check if the operator is defined for the left type so the algorithm can infer the roght type
                    | (TyName _, TyVar _) -> List.find (fun (left_ty, _, _) -> tau1 = left_ty) operation_types
                    //fallback to the first definition of the operator
                    | (TyVar _, TyVar _) -> operation_types.[0] 
                    | _ -> unexpected_error "typeinfer_expr: unable to find or infer types for operator (%s)" operator
                
                let sub1 = unify left_ty tau1
                let sub2 = unify right_ty tau2

                let finsub = sub1 $ sub2 $ theta1 $ theta2
                apply_subst res_ty finsub, finsub

                with :? KeyNotFoundException -> unexpected_error "typeinfer_expr: type of binary operator (%s) is not defined for type (%O, %O); available types: (%O)" operator tau1 tau2 operation_types
        with :? KeyNotFoundException -> unexpected_error "typeinfer_expr: undefined binary operator (%s)" operator

    | UnOp(operator, expression) -> unexpected_error "typeinfer_expr: unary operator (%s) not supported" operator
        // let tau, theta = typeinfer_expr env expression

        // let _, operation_types = List.find (fun (op, _)-> op = operator) unary_operators
        // try 
        //     let _ = List.find (fun (ty) -> ty = tau) operation_types
        //     match operator with 
        //     | "not" -> apply_subst TyBool theta, theta
        //     | "-" -> apply_subst tau theta, theta
        //     | _ -> unexpected_error "typeinfer_expr: unaray operator (%s) is not defined" operator

        // with :? KeyNotFoundException -> unexpected_error "typeinfer_expr: type of unary operator %s is not defined for type (%O); available types: (%O)" operator tau operation_types

    | UnOp(op, expression) -> typeinfer_expr env (App(Var op, expression))

    | IfThenElse(e1, e2, Some e3) ->
        // TODO optionally you can follow the original type inference rule and apply/compose substitutions incrementally (see Advanced Notes on ML, Table 4, page 5)
        let t1, s1 = typeinfer_expr env e1
        let s2 = unify t1 TyBool
        let t2, s3 = typeinfer_expr env e2
        let t3, s4 = typeinfer_expr env e3
        let s5 = unify t2 t3
        let s = s5 $ s4 $ s3 $ s2 $ s1
        apply_subst t2 s, s

<<<<<<< HEAD
    //| Lambda (parameter, None, expression) ->


=======
    | Lambda(parameter, type_annotation, experssion) ->
        let parameter_type_var = create_type_variable ()

        let type_annotation_subst = 
            match type_annotation with
            | None -> []
            | Some ty -> unify parameter_type_var ty

        let parameter_type_scheme: scheme = 
            Forall(Set.empty, apply_subst parameter_type_var type_annotation_subst)
        let env' = (parameter, parameter_type_scheme) :: env
        let tau2, theta2 = typeinfer_expr env' experssion
        
        let theta = theta2 $ type_annotation_subst
        let tau1 = apply_subst parameter_type_var theta

        apply_subst (TyArrow(tau1, tau2)) theta , theta
        
    | Let(identifier, type_annotation, value, in_expr) -> 
        let (value_type, value_subst) = typeinfer_expr env value

        let subst1 = 
            match type_annotation with
            | None -> []
            | Some t -> unify value_type t
            $ value_subst

        let env' = apply_subst_env env subst1
        let sigma1 = gen env' value_type
        let in_type, in_subst = typeinfer_expr ((identifier, sigma1) :: env') in_expr
        let final_subst = subst1 $ in_subst
        in_type, final_subst 

    | LetRec(identifier, type_annotation, let_expression, in_expression) ->
        let identifier_var_type = create_type_variable ()
        let env' = (identifier, gen env identifier_var_type) :: env
        let tau1, theta1 = typeinfer_expr env let_expression

        let theta1 = ((
            match type_annotation with 
            | None -> []
            | Some t -> unify tau1 t
        ) $ theta1)
        
        let sigma1 = gen env' tau1
        let env'' = (identifier, sigma1) :: env'
        let tau2, theta2 = typeinfer_expr env'' in_expression
        let theta3 = unify identifier_var_type (apply_subst tau1 theta1) 
        (tau2, theta1 $ theta2 $ theta3)

    | Tuple(values) ->
        let res = List.map (typeinfer_expr env) values
        let types = List.map (fun(ty, _) -> ty) res
        let subst = List.reduce (fun sub1 sub2 -> sub1 $ sub2) (List.map (fun(_, sub)-> sub) res)
        TyTuple(types), subst
>>>>>>> 09531dd5


    // TODO complete this implementation

    | _ -> unexpected_error "typeinfer_expr: unsupported expression: %s [AST: %A]" (pretty_expr e) e

// type checker
//
// optionally, a simple type checker (without type inference) could be implemented
// you might start implementing this for simplicity and eventually write the type inference once you gain familiarity with the code

let rec typecheck_expr (env: ty env) (e: expr) : ty =
    match e with
    | Lit(LInt _) -> TyInt
    | Lit(LFloat _) -> TyFloat
    | Lit(LString _) -> TyString
    | Lit(LChar _) -> TyChar
    | Lit(LBool _) -> TyBool
    | Lit LUnit -> TyUnit

    | Var x ->
        try
            lookup env x
        with :? KeyNotFoundException ->
            type_error "typecheck_expr: variable identifier not defined (%s)" x

    | Let(x, None, e1, e2) ->
        let t1 = typecheck_expr env e1
        let env' = (x, t1) :: env
        typecheck_expr env' e2

    | Let(x, Some t, e1, e2) ->
        let t1 = typecheck_expr env e1

        if t <> t1 then
            type_error "type %O differs from type %O in let-binding" t1 t

        let env' = (x, t1) :: env
        typecheck_expr env' e2

    // Type checking of annotated let-rec binding
    | LetRec(identifier, Some type_annotation, let_expression, in_expression) ->
        // Since this is a let-rec, let's generate the new environment with the new identifier

        let env' = (identifier, type_annotation) :: env
        let let_expression_type = typecheck_expr env' let_expression

        // Check if the annotation and the type of the expression we are assigning are the same
        if let_expression_type <> type_annotation then
            type_error "type %O differs from type %O in let-rec-binding" type_annotation let_expression_type

        // Since this is a let-rec let's check if the expression we are assigning is a lambda.
        // We don't support recursive variables defined on literals
        match let_expression_type with
        | TyArrow(_, _) -> typecheck_expr env' in_expression
        | _ -> type_error "typecheck_expr: let-rec-binding are supported only for lambda, given %O" let_expression_type

    // Type inference of let-rec binding
    | LetRec(identifier, None, let_expression, expression) ->
        // Here we have to perform the type inference algorithm to check out the type of the identifier based on the expression given
        type_error "unannotated let-rec-binding are not supported by the type checker"

    // TODO: aggiungere typechecking del let rec

    | Lambda(parameter, Some parameter_type, expression) ->
        let env' = (parameter, parameter_type) :: env
        let expression_type = typecheck_expr env' expression
        TyArrow(parameter_type, expression_type)

    // TODO implementare il type checker per lambda non annotate
    // Type inference of lambda parameter
    | Lambda(parameter, None, expression) -> type_error "unannotated lambdas are not supported by the type checker"

    | App(e1, e2) ->
        let t2 = typecheck_expr env e2

        match typecheck_expr env e1 with
        | TyArrow(ta, tb) ->
            if ta <> t2 then
                type_error "argument has type %O while function parameter has type %O in application" t2 ta

            tb
        | t1 -> type_error "left hand of application is not an arrow type: %O" t1

    | IfThenElse(e1, e2, Some e3) ->
        let t1 = typecheck_expr env e1

        if t1 <> TyBool then
            type_error "bool expected in if guard, but got %O" t1

        let t2 = typecheck_expr env e2
        let t3 = typecheck_expr env e3

        if t2 <> t3 then
            type_error "then and else branches have different types: %O and %O" t2 t3

        t2

    | IfThenElse(condition, expression, None) ->
        let t1 = typecheck_expr env condition

        if t1 <> TyBool then
            type_error "bool expected in if guard, but got %O" t1

        typecheck_expr env expression

    | BinOp(e1, ("+" | "-" | "*" | "/" as op), e2) ->
        let t1 = typecheck_expr env e1
        let t2 = typecheck_expr env e2

        match (op, t1, t2) with
        | ("+", TyString, TyString) -> TyString
        | (_, TyInt, TyInt) -> TyInt
        | (_, TyInt, TyFloat) -> TyFloat
        | (_, TyFloat, TyInt) -> TyFloat
        | (_, TyFloat, TyFloat) -> TyFloat
        | (_, TyInt, _) -> type_error "right hand of (%s) operator is not an int or float: %O" op t2
        | (_, TyFloat, _) -> type_error "right hand of (%s) operator is not an int or float: %O" op t2
        | (_, _, TyInt) -> type_error "left hand of (%s) operator is not an int or float: %O" op t1
        | (_, _, TyFloat) -> type_error "left hand of (%s) operator is not an int or float: %O" op t1
        | ("+", TyString, _) -> type_error "right hand of (%s) operator is not a string: %O" op t2
        | _ -> type_error "the operator %s is not defined for the given types: %O - %O" op t1 t2

    | BinOp(left_expr, ("%" as op), right_expr) ->
        let left_type = typecheck_expr env left_expr

        if left_type <> TyInt then
            type_error "left hand of (%s) operator is not an int: %O" op left_type

        let right_type = typecheck_expr env right_expr

        if right_type <> TyInt then
            type_error "left hand of (%s) operator is not an int: %O" op right_type

        TyInt

    | BinOp(e1, ("=" | "<>" as op), e2) ->
        let t1 = typecheck_expr env e1
        let t2 = typecheck_expr env e2

        if t1 <> t2 then
            type_error "left and right hands of operator %s are different: %O and %O" op t1 t2

        TyBool

    | BinOp(e1, ("<" | ">" | "<=" | ">=" as op), e2) ->
        let t1 = typecheck_expr env e1
        let t2 = typecheck_expr env e2

        match (t1, t2) with
        | (TyString, TyString) -> TyBool
        | (TyBool, TyBool) -> TyBool
        | (TyInt, TyInt) -> TyBool
        | (TyInt, TyFloat) -> TyBool
        | (TyFloat, TyInt) -> TyBool
        | (TyFloat, TyFloat) -> TyBool
        | (TyInt, _) -> type_error "right hand of (%s) operator is not an int or float: %O" op t2
        | (TyFloat, _) -> type_error "right hand of (%s) operator is not an int or float: %O" op t2
        | (TyString, _) -> type_error "right hand of (%s) operator is not a string: %O" op t2
        | (TyBool, _) -> type_error "right hand of (%s) operator is not a bool: %O" op t2
        | _ -> type_error "the operator %s is not defined for the given types: %O - %O" op t1 t2

    | BinOp(left_expr, ("and" | "or" as op), right_expr) ->
        let left_type = typecheck_expr env left_expr

        if left_type <> TyBool then
            type_error "left hand of (%s) operator is not a bool: %O" op left_type

        let right_type = typecheck_expr env right_expr

        if right_type <> TyBool then
            type_error "left hand of (%s) operator is not a bool: %O" op right_type

        TyBool

    | BinOp(_, op, _) -> unexpected_error "typecheck_expr: unsupported binary operator (%s)" op

    | UnOp("not", e) ->
        let t = typecheck_expr env e

        if t <> TyBool then
            type_error "operand of not-operator is not a bool: %O" t

        TyBool

    | UnOp("-", expression) ->
        let expr_type = typecheck_expr env expression

        if expr_type <> TyInt && expr_type <> TyFloat then
            type_error "operand of minus operator is not of type int or float: %O" expr_type

        expr_type

    | UnOp(op, _) -> type_error "typecheck_expr: unsupported unary operator (%s)" op

    | Tuple es -> TyTuple(List.map (typecheck_expr env) es)


    // TODO optionally complete this implementation

    | _ -> unexpected_error "typecheck_expr: unsupported expression: %s [AST: %A]" (pretty_expr e) e<|MERGE_RESOLUTION|>--- conflicted
+++ resolved
@@ -16,7 +16,7 @@
 
 let mutable type_variable_index = 0
 
-let create_type_variable () = 
+let create_type_variable () =
     type_variable_index <- type_variable_index + 1
     TyVar type_variable_index
 
@@ -37,27 +37,23 @@
     | TyTuple(head :: tail) -> is_inner head || is_inner (TyTuple tail)
     | _ -> false
 
-<<<<<<< HEAD
-
-=======
 let rec apply_subst (t: ty) (s: subst) : ty =
     match t with
     | TyName _ -> t
     | TyVar type_var ->
-        try 
+        try
             s |> List.find (fun (subst_ty_var, _) -> subst_ty_var = type_var) |> snd
-        with :? KeyNotFoundException -> t
+        with :? KeyNotFoundException ->
+            t
     | TyArrow(t1, t2) -> TyArrow(apply_subst t1 s, apply_subst t2 s)
     | TyTuple l -> TyTuple(l |> List.map (fun elm -> apply_subst elm s))
->>>>>>> 09531dd5
 
 // TODO implement this
 let compose_subst (s1: subst) (s2: subst) : subst =
 
     // application of the first one to the codomain of the second one
-    let composed_subst = 
-        (List.map (fun (type_var, t) -> (type_var, apply_subst t s1)) s2)
-        @ s1
+    let composed_subst =
+        (List.map (fun (type_var, t) -> (type_var, apply_subst t s1)) s2) @ s1
         |> List.distinct
 
     let conflicts =
@@ -65,20 +61,36 @@
         |> List.tryFind (fun (sub1, sub2) -> fst sub1 = fst sub2 && snd sub1 <> snd sub2)
 
     match conflicts with
-    | Some ((tyvar, tau1), (_, tau2)) -> raise (CompositionError (sprintf "Error while compose substitutions. Variable type %s maps to type %s and %s" (pretty_ty (TyVar tyvar)) (pretty_ty tau1) (pretty_ty tau2)))
+    | Some((tyvar, tau1), (_, tau2)) ->
+        raise (
+            CompositionError(
+                sprintf
+                    "Error while compose substitutions. Variable type %s maps to type %s and %s"
+                    (pretty_ty (TyVar tyvar))
+                    (pretty_ty tau1)
+                    (pretty_ty tau2)
+            )
+        )
     | None -> ()
 
     // search for circularity
-    let circularity = 
-        composed_subst |> List.tryFind (fun(type_var, t)-> is_typevar_into_type type_var t)
+    let circularity =
+        composed_subst
+        |> List.tryFind (fun (type_var, t) -> is_typevar_into_type type_var t)
 
     match circularity with
-    | Some (type_var, t) -> raise (CompositionError (sprintf "Circularity found during composition: type variable %s maps to type %s" (pretty_ty (TyVar type_var)) (pretty_ty t)))
+    | Some(type_var, t) ->
+        raise (
+            CompositionError(
+                sprintf
+                    "Circularity found during composition: type variable %s maps to type %s"
+                    (pretty_ty (TyVar type_var))
+                    (pretty_ty t)
+            )
+        )
     | None -> ()
 
     composed_subst
-
-let ($) = compose_subst
 
 let ($) = compose_subst
 
@@ -89,26 +101,8 @@
     | t, TyVar type_var -> (type_var, t) :: []
     | TyArrow(t1, t2), TyArrow(t3, t4) -> (unify t1 t3) $ (unify t2 t4)
     | TyTuple(t1 :: tail), TyTuple(t1' :: tail') -> (unify t1 t1') $ (unify (TyTuple tail) (TyTuple tail'))
-<<<<<<< HEAD
-    | _ -> raise (UnificationError(sprintf "Error while unify, some types are incoherent each other, %O - %O" t1 t2))
-
-// TODO implement this
-let rec apply_subst (t: ty) (substitutions: subst) : ty =
-    match t with
-    | TyName constant_type -> TyName constant_type
-    | TyVar type_var ->
-        let t = List.tryFind (fun elm -> fst elm = type_var) substitutions
-
-        match t with
-        | Some s -> snd s
-        | None -> TyVar type_var
-    | TyArrow(t1, t2) -> TyArrow(apply_subst t1 substitutions, apply_subst t2 substitutions)
-    | TyTuple l -> TyTuple(l |> List.map (fun elm -> apply_subst elm substitutions))
-
-=======
     | _ -> raise (UnificationError "Error while unify, some types are incoherent each other")
 
->>>>>>> 09531dd5
 
 // TODO implement this
 let rec freevars_ty t =
@@ -128,22 +122,23 @@
     match env with
     | head_scheme :: tail -> Set.union (freevars_scheme (snd head_scheme)) (freevars_scheme_env tail)
     | [] -> Set.empty
- 
+
 let gen env ty =
     Forall(freevars_ty ty - freevars_scheme_env env, ty)
 
 // basic environment: add builtin operators at will
 //
 
-let inst (Forall(free_var, t)) =  
+let inst (Forall(free_var, t)) =
     let polymorphic_var_subst =
-        free_var
-        |> Set.toList
-        |> List.map (fun var -> (var, create_type_variable ()))
+        free_var |> Set.toList |> List.map (fun var -> (var, create_type_variable ()))
+
     apply_subst t polymorphic_var_subst
 
-let rec apply_subst_scheme (Forall(tyvar, ty)) (subst: subst) = 
-    let theta' = List.filter (fun (scheme_tyvar: tyvar, _) -> not (Set.contains scheme_tyvar tyvar)) subst
+let rec apply_subst_scheme (Forall(tyvar, ty)) (subst: subst) =
+    let theta' =
+        List.filter (fun (scheme_tyvar: tyvar, _) -> not (Set.contains scheme_tyvar tyvar)) subst
+
     Forall(tyvar, apply_subst ty theta')
 
 let rec apply_subst_env (env: scheme env) (subst: subst) =
@@ -156,24 +151,62 @@
       ("/", TyArrow(TyInt, TyArrow(TyInt, TyInt)))
       ("<", TyArrow(TyInt, TyArrow(TyInt, TyBool))) ]
 
-let binary_operators = 
-    [ ("+", [ (TyInt, TyInt, TyInt); (TyFloat, TyFloat, TyFloat); (TyString, TyString, TyString) ])
+let binary_operators =
+    [ ("+",
+       [ (TyInt, TyInt, TyInt)
+         (TyFloat, TyFloat, TyFloat)
+         (TyString, TyString, TyString) ])
       ("-", [ (TyInt, TyInt, TyInt); (TyFloat, TyFloat, TyFloat) ])
       ("*", [ (TyInt, TyInt, TyInt); (TyFloat, TyFloat, TyFloat) ])
       ("/", [ (TyInt, TyInt, TyInt); (TyFloat, TyFloat, TyFloat) ])
       ("%", [ (TyInt, TyInt, TyInt) ])
-      ("=", [ (TyInt, TyInt, TyBool); (TyFloat, TyFloat, TyBool); (TyChar, TyChar, TyBool); (TyString, TyString, TyBool); (TyUnit, TyUnit, TyBool); (TyBool,TyBool, TyBool) ])
-      ("<", [ (TyInt, TyInt, TyBool); (TyFloat, TyFloat, TyBool); (TyChar, TyChar, TyBool); (TyString, TyString, TyBool); (TyUnit, TyUnit, TyBool); (TyBool,TyBool, TyBool) ])
-      ("<=", [ (TyInt, TyInt, TyBool); (TyFloat, TyFloat, TyBool); (TyChar, TyChar, TyBool); (TyString, TyString, TyBool); (TyUnit, TyUnit, TyBool); (TyBool,TyBool, TyBool) ])
-      (">", [ (TyInt, TyInt, TyBool); (TyFloat, TyFloat, TyBool); (TyChar, TyChar, TyBool); (TyString, TyString, TyBool); (TyUnit, TyUnit, TyBool); (TyBool,TyBool, TyBool) ])
-      (">=", [ (TyInt, TyInt, TyBool); (TyFloat, TyFloat, TyBool); (TyChar, TyChar, TyBool); (TyString, TyString, TyBool); (TyUnit, TyUnit, TyBool); (TyBool,TyBool, TyBool) ])
-      ("<>", [ (TyInt, TyInt, TyBool); (TyFloat, TyFloat, TyBool); (TyChar, TyChar, TyBool); (TyString, TyString, TyBool); (TyUnit, TyUnit, TyBool); (TyBool,TyBool, TyBool) ])
+      ("=",
+       [ (TyInt, TyInt, TyBool)
+         (TyFloat, TyFloat, TyBool)
+         (TyChar, TyChar, TyBool)
+         (TyString, TyString, TyBool)
+         (TyUnit, TyUnit, TyBool)
+         (TyBool, TyBool, TyBool) ])
+      ("<",
+       [ (TyInt, TyInt, TyBool)
+         (TyFloat, TyFloat, TyBool)
+         (TyChar, TyChar, TyBool)
+         (TyString, TyString, TyBool)
+         (TyUnit, TyUnit, TyBool)
+         (TyBool, TyBool, TyBool) ])
+      ("<=",
+       [ (TyInt, TyInt, TyBool)
+         (TyFloat, TyFloat, TyBool)
+         (TyChar, TyChar, TyBool)
+         (TyString, TyString, TyBool)
+         (TyUnit, TyUnit, TyBool)
+         (TyBool, TyBool, TyBool) ])
+      (">",
+       [ (TyInt, TyInt, TyBool)
+         (TyFloat, TyFloat, TyBool)
+         (TyChar, TyChar, TyBool)
+         (TyString, TyString, TyBool)
+         (TyUnit, TyUnit, TyBool)
+         (TyBool, TyBool, TyBool) ])
+      (">=",
+       [ (TyInt, TyInt, TyBool)
+         (TyFloat, TyFloat, TyBool)
+         (TyChar, TyChar, TyBool)
+         (TyString, TyString, TyBool)
+         (TyUnit, TyUnit, TyBool)
+         (TyBool, TyBool, TyBool) ])
+      ("<>",
+       [ (TyInt, TyInt, TyBool)
+         (TyFloat, TyFloat, TyBool)
+         (TyChar, TyChar, TyBool)
+         (TyString, TyString, TyBool)
+         (TyUnit, TyUnit, TyBool)
+         (TyBool, TyBool, TyBool) ])
       ("and", [ (TyBool, TyBool, TyBool) ])
       ("or", [ (TyBool, TyBool, TyBool) ]) ]
 
-let unary_operators = 
-    [ ("not", [ (TyBool, TyBool) ])
-      ("-", [ (TyInt, TyInt); (TyFloat, TyFloat) ]) ]
+let unary_operators =
+    [ ("not", [ (TyBool, TyBool) ]); ("-", [ (TyInt, TyInt); (TyFloat, TyFloat) ]) ]
 
 // type inference
 //
@@ -187,16 +220,17 @@
     | Lit(LChar _) -> TyChar, []
     | Lit LUnit -> TyUnit, []
 
-    | Var(identifier) -> 
-        try 
+    | Var(identifier) ->
+        try
             let var = lookup env identifier
             inst var, []
-        with :? KeyNotFoundException -> unexpected_error "typeinfer_expr: variable identifier is not defined (%s)" identifier
-
-    | App(left_expression, right_expression) -> 
-        printf "Infering type for application"
+        with :? KeyNotFoundException ->
+            unexpected_error "typeinfer_expr: variable identifier is not defined (%s)" identifier
+
+    | App(left_expression, right_expression) ->
+        printf "Inferring type for application"
         let tau1, theta1 = typeinfer_expr env left_expression
-        let tau2, theta2= typeinfer_expr (apply_subst_env env theta1) right_expression
+        let tau2, theta2 = typeinfer_expr (apply_subst_env env theta1) right_expression
         let type_var = create_type_variable ()
         let theta3 = unify tau1 (TyArrow(tau2, type_var))
         (apply_subst type_var theta3, theta3 $ theta2)
@@ -205,44 +239,53 @@
         let tau1, theta1 = typeinfer_expr env e1
         let tau2, theta2 = typeinfer_expr env e2
 
-        try 
+        try
             let _, operation_types = List.find (fun (op, _) -> op = operator) binary_operators
-            try 
-                let left_ty, right_ty, res_ty = 
-                    match (tau1, tau2) with 
+
+            try
+                let left_ty, right_ty, res_ty =
+                    match (tau1, tau2) with
                     // check if the operator is defined for the two types
-                    | (TyName _, TyName _) -> List.find (fun (left_ty, right_ty, _) -> ((left_ty = tau1) && (right_ty = tau2))) operation_types
+                    | (TyName _, TyName _) ->
+                        List.find
+                            (fun (left_ty, right_ty, _) -> ((left_ty = tau1) && (right_ty = tau2)))
+                            operation_types
                     // check if the operator is defined for the right type so the algorithm can infer the left type
                     | (TyVar _, TyName _) -> List.find (fun (_, right_ty, _) -> tau2 = right_ty) operation_types
                     // check if the operator is defined for the left type so the algorithm can infer the roght type
                     | (TyName _, TyVar _) -> List.find (fun (left_ty, _, _) -> tau1 = left_ty) operation_types
                     //fallback to the first definition of the operator
-                    | (TyVar _, TyVar _) -> operation_types.[0] 
+                    | (TyVar _, TyVar _) -> operation_types.[0]
                     | _ -> unexpected_error "typeinfer_expr: unable to find or infer types for operator (%s)" operator
-                
+
                 let sub1 = unify left_ty tau1
                 let sub2 = unify right_ty tau2
 
                 let finsub = sub1 $ sub2 $ theta1 $ theta2
                 apply_subst res_ty finsub, finsub
 
-                with :? KeyNotFoundException -> unexpected_error "typeinfer_expr: type of binary operator (%s) is not defined for type (%O, %O); available types: (%O)" operator tau1 tau2 operation_types
-        with :? KeyNotFoundException -> unexpected_error "typeinfer_expr: undefined binary operator (%s)" operator
+            with :? KeyNotFoundException ->
+                unexpected_error
+                    "typeinfer_expr: type of binary operator (%s) is not defined for type (%O, %O); available types: (%O)"
+                    operator
+                    tau1
+                    tau2
+                    operation_types
+        with :? KeyNotFoundException ->
+            unexpected_error "typeinfer_expr: undefined binary operator (%s)" operator
 
     | UnOp(operator, expression) -> unexpected_error "typeinfer_expr: unary operator (%s) not supported" operator
-        // let tau, theta = typeinfer_expr env expression
-
-        // let _, operation_types = List.find (fun (op, _)-> op = operator) unary_operators
-        // try 
-        //     let _ = List.find (fun (ty) -> ty = tau) operation_types
-        //     match operator with 
-        //     | "not" -> apply_subst TyBool theta, theta
-        //     | "-" -> apply_subst tau theta, theta
-        //     | _ -> unexpected_error "typeinfer_expr: unaray operator (%s) is not defined" operator
-
-        // with :? KeyNotFoundException -> unexpected_error "typeinfer_expr: type of unary operator %s is not defined for type (%O); available types: (%O)" operator tau operation_types
-
-    | UnOp(op, expression) -> typeinfer_expr env (App(Var op, expression))
+    // let tau, theta = typeinfer_expr env expression
+
+    // let _, operation_types = List.find (fun (op, _)-> op = operator) unary_operators
+    // try
+    //     let _ = List.find (fun (ty) -> ty = tau) operation_types
+    //     match operator with
+    //     | "not" -> apply_subst TyBool theta, theta
+    //     | "-" -> apply_subst tau theta, theta
+    //     | _ -> unexpected_error "typeinfer_expr: unaray operator (%s) is not defined" operator
+
+    // with :? KeyNotFoundException -> unexpected_error "typeinfer_expr: type of unary operator %s is not defined for type (%O); available types: (%O)" operator tau operation_types
 
     | IfThenElse(e1, e2, Some e3) ->
         // TODO optionally you can follow the original type inference rule and apply/compose substitutions incrementally (see Advanced Notes on ML, Table 4, page 5)
@@ -254,33 +297,29 @@
         let s = s5 $ s4 $ s3 $ s2 $ s1
         apply_subst t2 s, s
 
-<<<<<<< HEAD
-    //| Lambda (parameter, None, expression) ->
-
-
-=======
-    | Lambda(parameter, type_annotation, experssion) ->
+    | Lambda(parameter, type_annotation, expression) ->
         let parameter_type_var = create_type_variable ()
 
-        let type_annotation_subst = 
+        let type_annotation_subst =
             match type_annotation with
             | None -> []
             | Some ty -> unify parameter_type_var ty
 
-        let parameter_type_scheme: scheme = 
+        let parameter_type_scheme: scheme =
             Forall(Set.empty, apply_subst parameter_type_var type_annotation_subst)
+
         let env' = (parameter, parameter_type_scheme) :: env
-        let tau2, theta2 = typeinfer_expr env' experssion
-        
+        let tau2, theta2 = typeinfer_expr env' expression
+
         let theta = theta2 $ type_annotation_subst
         let tau1 = apply_subst parameter_type_var theta
 
-        apply_subst (TyArrow(tau1, tau2)) theta , theta
-        
-    | Let(identifier, type_annotation, value, in_expr) -> 
+        apply_subst (TyArrow(tau1, tau2)) theta, theta
+
+    | Let(identifier, type_annotation, value, in_expr) ->
         let (value_type, value_subst) = typeinfer_expr env value
 
-        let subst1 = 
+        let subst1 =
             match type_annotation with
             | None -> []
             | Some t -> unify value_type t
@@ -290,31 +329,33 @@
         let sigma1 = gen env' value_type
         let in_type, in_subst = typeinfer_expr ((identifier, sigma1) :: env') in_expr
         let final_subst = subst1 $ in_subst
-        in_type, final_subst 
+        in_type, final_subst
 
     | LetRec(identifier, type_annotation, let_expression, in_expression) ->
         let identifier_var_type = create_type_variable ()
         let env' = (identifier, gen env identifier_var_type) :: env
         let tau1, theta1 = typeinfer_expr env let_expression
 
-        let theta1 = ((
-            match type_annotation with 
-            | None -> []
-            | Some t -> unify tau1 t
-        ) $ theta1)
-        
+        let theta1 =
+            ((match type_annotation with
+              | None -> []
+              | Some t -> unify tau1 t)
+             $ theta1)
+
         let sigma1 = gen env' tau1
         let env'' = (identifier, sigma1) :: env'
         let tau2, theta2 = typeinfer_expr env'' in_expression
-        let theta3 = unify identifier_var_type (apply_subst tau1 theta1) 
+        let theta3 = unify identifier_var_type (apply_subst tau1 theta1)
         (tau2, theta1 $ theta2 $ theta3)
 
     | Tuple(values) ->
         let res = List.map (typeinfer_expr env) values
-        let types = List.map (fun(ty, _) -> ty) res
-        let subst = List.reduce (fun sub1 sub2 -> sub1 $ sub2) (List.map (fun(_, sub)-> sub) res)
+        let types = List.map (fun (ty, _) -> ty) res
+
+        let subst =
+            List.reduce (fun sub1 sub2 -> sub1 $ sub2) (List.map (fun (_, sub) -> sub) res)
+
         TyTuple(types), subst
->>>>>>> 09531dd5
 
 
     // TODO complete this implementation
@@ -374,19 +415,14 @@
 
     // Type inference of let-rec binding
     | LetRec(identifier, None, let_expression, expression) ->
-        // Here we have to perform the type inference algorithm to check out the type of the identifier based on the expression given
         type_error "unannotated let-rec-binding are not supported by the type checker"
-
-    // TODO: aggiungere typechecking del let rec
 
     | Lambda(parameter, Some parameter_type, expression) ->
         let env' = (parameter, parameter_type) :: env
         let expression_type = typecheck_expr env' expression
         TyArrow(parameter_type, expression_type)
 
-    // TODO implementare il type checker per lambda non annotate
-    // Type inference of lambda parameter
-    | Lambda(parameter, None, expression) -> type_error "unannotated lambdas are not supported by the type checker"
+    | Lambda(_, None, _) -> type_error "unannotated lambdas are not supported by the type checker"
 
     | App(e1, e2) ->
         let t2 = typecheck_expr env e2
@@ -512,7 +548,4 @@
 
     | Tuple es -> TyTuple(List.map (typecheck_expr env) es)
 
-
-    // TODO optionally complete this implementation
-
     | _ -> unexpected_error "typecheck_expr: unsupported expression: %s [AST: %A]" (pretty_expr e) e